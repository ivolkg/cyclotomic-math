--- conflicted
+++ resolved
@@ -3,11 +3,7 @@
 mod poly_over_zq;
 mod z_q;
 
-<<<<<<< HEAD
-pub use modulus::Modulus;
-=======
 pub use mat_zq::MatZq;
 pub use modulus::Modulus;
 pub use poly_over_zq::PolyOverZq;
->>>>>>> e2b12800
 pub use z_q::Zq;