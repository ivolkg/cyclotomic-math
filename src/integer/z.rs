--- conflicted
+++ resolved
@@ -1,10 +1,5 @@
-<<<<<<< HEAD
 //! `Z` is a type for integers with arbritrary length.
-//! This implementation uses the [Flint](https://flintlib.org/) library.
-=======
-//! `Z` is a type for arbritrary integers.
 //! This implementation uses the [FLINT](https://flintlib.org/) library.
->>>>>>> edce579c
 
 use flint_sys::fmpz::fmpz;
 
