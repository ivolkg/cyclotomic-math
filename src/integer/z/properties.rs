--- conflicted
+++ resolved
@@ -191,11 +191,7 @@
 mod test_is_prime {
     use super::Z;
 
-<<<<<<< HEAD
     /// Ensure that primes are correctly detected
-=======
-    /// Ensure that primes are correctly detected.
->>>>>>> 778113ef
     #[test]
     fn prime_detection() {
         let small = Z::from(2_i32.pow(16) + 1);
@@ -204,11 +200,7 @@
         assert!(large.is_prime());
     }
 
-<<<<<<< HEAD
     /// Ensure that non-primes are correctly detected
-=======
-    /// Ensure that non-primes are correctly detected.
->>>>>>> 778113ef
     #[test]
     fn non_prime_detection() {
         let small = Z::from(2_i32.pow(16));
