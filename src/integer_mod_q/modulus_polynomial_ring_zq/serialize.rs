// Copyright © 2023 Marvin Beckmann
//
// This file is part of qFALL-math.
//
// qFALL-math is free software: you can redistribute it and/or modify it under
// the terms of the Mozilla Public License Version 2.0 as published by the
// Mozilla Foundation. See <https://mozilla.org/en-US/MPL/2.0/>.

//! This module contains implementations of functions
//! important for serialization such as the [`Serialize`] and [`Deserialize`] trait.
//!
//! The explicit functions contain the documentation.

use super::ModulusPolynomialRingZq;
use crate::macros::serialize::{deserialize, serialize};
use core::fmt;
use serde::{
    de::{Error, MapAccess, Unexpected, Visitor},
    ser::SerializeStruct,
    Deserialize, Serialize,
};
use std::str::FromStr;

serialize!("poly", ModulusPolynomialRingZq);
deserialize!("poly", Poly, ModulusPolynomialRingZq);

#[cfg(test)]
mod test_serialize {
    use crate::integer_mod_q::ModulusPolynomialRingZq;
    use std::str::FromStr;

    /// Tests whether the serialization of a positive [`ModulusPolynomialRingZq`] works.
    #[test]
    fn serialize_output_positive() {
        let poly_str = "2  17 42 mod 331";
        let poly_z = ModulusPolynomialRingZq::from_str(poly_str).unwrap();
        let cmp_string = format!("{{\"poly\":\"{}\"}}", poly_str);

        assert_eq!(cmp_string, serde_json::to_string(&poly_z).unwrap())
    }

    /// Tests whether the serialization of a negative [`ModulusPolynomialRingZq`] works.
    #[test]
    fn serialize_output_negative() {
        let poly_str = "3  -17 -42 1 mod 331";
        let poly_z = ModulusPolynomialRingZq::from_str(poly_str).unwrap();
        let cmp_string = "{\"poly\":\"3  314 289 1 mod 331\"}";

        assert_eq!(cmp_string, serde_json::to_string(&poly_z).unwrap())
    }

    /// Tests whether the serialization of a positive large [`ModulusPolynomialRingZq`] works.
    #[test]
    fn serialize_output_positive_large() {
        let poly_str = format!("3  1 {} 1 mod {}", u64::MAX, u64::MAX - 58);
        let poly_z = ModulusPolynomialRingZq::from_str(&poly_str).unwrap();
        let cmp_string = format!("{{\"poly\":\"3  1 58 1 mod {}\"}}", u64::MAX - 58);

        assert_eq!(cmp_string, serde_json::to_string(&poly_z).unwrap())
    }

    /// Tests whether the serialization of a negative large [`ModulusPolynomialRingZq`] works.
    #[test]
    fn serialize_output_negative_large() {
        let poly_str = format!("3  1 -{} 1 mod {}", u64::MAX, u64::MAX - 58);
        let poly_z = ModulusPolynomialRingZq::from_str(&poly_str).unwrap();
        let cmp_string = format!(
            "{{\"poly\":\"3  1 {} 1 mod {}\"}}",
            u64::MAX - 2 * 58,
            u64::MAX - 58
        );

        assert_eq!(cmp_string, serde_json::to_string(&poly_z).unwrap())
    }
}

#[cfg(test)]
mod test_deserialize {
    use crate::integer_mod_q::ModulusPolynomialRingZq;
    use std::str::FromStr;

    /// Tests whether the deserialization of a positive [`ModulusPolynomialRingZq`] works.
    #[test]
    fn deserialize_positive() {
        let poly_str = "2  17 42 mod 331";
        let cmp_string = format!("{{\"poly\":\"{}\"}}", poly_str);

        let poly_z = ModulusPolynomialRingZq::from_str(poly_str).unwrap();
        assert_eq!(poly_z, serde_json::from_str(&cmp_string).unwrap())
    }

    /// Tests whether the deserialization of a negative [`ModulusPolynomialRingZq`] works.
    #[test]
    fn deserialize_negative() {
        let poly_str = "3  -17 -42 1 mod 331";
        let cmp_string = format!("{{\"poly\":\"{}\"}}", poly_str);

        let poly_z = ModulusPolynomialRingZq::from_str(poly_str).unwrap();
        assert_eq!(poly_z, serde_json::from_str(&cmp_string).unwrap())
    }

    /// Tests whether the deserialization of a positive large [`ModulusPolynomialRingZq`] works.
    #[test]
    fn deserialize_positive_large() {
        let poly_str = format!("3  -17 {} 1 mod {}", u64::MAX, u64::MAX - 58);
        let cmp_string = format!("{{\"poly\":\"{}\"}}", poly_str);

        let poly_z = ModulusPolynomialRingZq::from_str(&poly_str).unwrap();
        assert_eq!(poly_z, serde_json::from_str(&cmp_string).unwrap())
    }

    /// Tests whether the deserialization of a negative large [`ModulusPolynomialRingZq`] works.
    #[test]
    fn deserialize_negative_large() {
        let poly_str = format!("3  -17 -{} 1 mod {}", u64::MAX, u64::MAX - 58);
        let cmp_string = format!("{{\"poly\":\"{}\"}}", poly_str);

        let poly_z = ModulusPolynomialRingZq::from_str(&poly_str).unwrap();
        assert_eq!(poly_z, serde_json::from_str(&cmp_string).unwrap())
    }

<<<<<<< HEAD
    /// Tests whether deserialization of a non-prime large `q` [`ModulusPolynomialRingZq`] fails.
=======
    /// tests whether deserialization of a non-prime large `q` [`ModulusPolynomialRingZq`] works.
>>>>>>> 778113ef
    #[test]
    fn non_prime_q() {
        let a: Result<ModulusPolynomialRingZq, serde_json::Error> =
            serde_json::from_str(&format!("{{\"poly\":\"2  17 42 mod {}\"}}", u64::MAX));
        assert!(a.is_ok());
    }

    /// Tests whether deserialization of a negative `q` [`ModulusPolynomialRingZq`] fails.
    #[test]
    fn negative_q() {
        let a: Result<ModulusPolynomialRingZq, serde_json::Error> =
            serde_json::from_str(&format!("{{\"poly\":\"2  17 42 mod -{}\"}}", u64::MAX));
        assert!(a.is_err());

        let b: Result<ModulusPolynomialRingZq, serde_json::Error> =
            serde_json::from_str("{{\"poly\":\"2  17 42 mod -17\"}}");
        assert!(b.is_err());
    }

    /// Tests whether no fields 'poly' provided yield an error [`ModulusPolynomialRingZq`] works.
    #[test]
    fn no_field_value() {
        let a: Result<ModulusPolynomialRingZq, serde_json::Error> =
            serde_json::from_str("{{\"tree\":\"{2  17 42 mod 331}\"}}");
        assert!(a.is_err());

        let b: Result<ModulusPolynomialRingZq, serde_json::Error> = serde_json::from_str("{{}}");
        assert!(b.is_err());
    }

    /// Tests whether too many fields yield an error
    #[test]
    fn too_many_fields() {
        let a: Result<ModulusPolynomialRingZq, serde_json::Error> = serde_json::from_str(
            "{{\"tree\":\"{2  17 42 mod 331}\", \"poly\":\"{2  17 42 mod 331}\"}}",
        );
        assert!(a.is_err());

        let b: Result<ModulusPolynomialRingZq, serde_json::Error> =
            serde_json::from_str("{{\"poly\":\"{}\", \"poly\":\"{2  17 42 mod 331}\"}}");
        assert!(b.is_err());
    }
}<|MERGE_RESOLUTION|>--- conflicted
+++ resolved
@@ -119,11 +119,7 @@
         assert_eq!(poly_z, serde_json::from_str(&cmp_string).unwrap())
     }
 
-<<<<<<< HEAD
     /// Tests whether deserialization of a non-prime large `q` [`ModulusPolynomialRingZq`] fails.
-=======
-    /// tests whether deserialization of a non-prime large `q` [`ModulusPolynomialRingZq`] works.
->>>>>>> 778113ef
     #[test]
     fn non_prime_q() {
         let a: Result<ModulusPolynomialRingZq, serde_json::Error> =
