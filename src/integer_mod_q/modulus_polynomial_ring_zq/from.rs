--- conflicted
+++ resolved
@@ -105,11 +105,7 @@
         assert_eq!(cmp_str, poly_zq.to_string())
     }
 
-<<<<<<< HEAD
     /// Ensure that non-primes yields an error
-=======
-    /// ensure that non-primes yields no error
->>>>>>> 778113ef
     #[test]
     fn poly_zq_non_prime() {
         let in_str = format!("4  0 1 3 {} mod {}", u64::MAX, 2_i32.pow(16));
@@ -146,11 +142,7 @@
         .is_ok());
     }
 
-<<<<<<< HEAD
     /// Ensure that non-primes yields an error
-=======
-    /// ensure that non-primes yields no error
->>>>>>> 778113ef
     #[test]
     fn poly_zq_non_prime() {
         assert!(ModulusPolynomialRingZq::from_str(&format!(
