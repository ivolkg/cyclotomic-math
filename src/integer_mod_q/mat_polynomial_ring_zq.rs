--- conflicted
+++ resolved
@@ -17,11 +17,8 @@
 mod from;
 mod get;
 mod reduce;
-<<<<<<< HEAD
+mod transpose;
 mod vector;
-=======
-mod transpose;
->>>>>>> f958c74c
 
 /// [`MatPolynomialRingZq`] is a matrix with entries of type [`PolynomialRingZq`](crate::integer_mod_q::PolynomialRingZq).
 ///
