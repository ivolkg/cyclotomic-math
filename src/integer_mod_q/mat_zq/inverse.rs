--- conflicted
+++ resolved
@@ -163,7 +163,6 @@
     /// Test whether `inverse` correctly calculates an inverse matrix.
     #[test]
     fn inverse_works() {
-<<<<<<< HEAD
         let mat = MatZq::from_str("[[5, 2],[2, 1]] mod 14").unwrap();
 
         let inv = mat.inverse().unwrap();
@@ -208,11 +207,11 @@
     /// Ensure that a matrix that is not square yields `None` on inversion.
     #[test]
     fn inv_none_not_squared() {
-        let mat1 = MatZq::from_str("[[1, 0, 1],[0, 1, 1]] mod 4").unwrap();
-        let mat2 = MatZq::from_str("[[1, 0],[0, 1],[1, 0]] mod 82").unwrap();
-
-        assert!(mat1.inverse().is_none());
-        assert!(mat2.inverse().is_none());
+        let mat_1 = MatZq::from_str("[[1, 0, 1],[0, 1, 1]] mod 4").unwrap();
+        let mat_2 = MatZq::from_str("[[1, 0],[0, 1],[1, 0]] mod 82").unwrap();
+
+        assert!(mat_1.inverse().is_none());
+        assert!(mat_2.inverse().is_none());
     }
 
     /// Ensure that a matrix that has a determinant of `0` yields `None` on inversion.
@@ -276,8 +275,6 @@
     /// Test whether `inverse_prime` correctly calculates an inverse matrix.
     #[test]
     fn inverse_works() {
-=======
->>>>>>> 32638c33
         let mat = MatZq::from_str("[[5, 2],[2, 1]] mod 7").unwrap();
 
         let inv = mat.inverse_prime().unwrap();
@@ -304,25 +301,15 @@
 
         let inv = mat.inverse_prime().unwrap();
 
-<<<<<<< HEAD
         let diag = mat * inv;
         assert!(diag.is_identity());
-=======
-        let cmp = MatZq::from_str("[[1, 0],[0, 1]] mod 3").unwrap();
-        assert_eq!(cmp, diag);
->>>>>>> 32638c33
     }
 
     /// Ensure that a matrix that is not square yields `None` on inversion.
     #[test]
     fn inv_none_not_squared() {
-<<<<<<< HEAD
-        let mat1 = MatZq::from_str("[[1, 0, 1],[0, 1, 1]] mod 3").unwrap();
-        let mat2 = MatZq::from_str("[[1, 0],[0, 1],[1, 0]] mod 17").unwrap();
-=======
         let mat_1 = MatZq::from_str("[[1, 0, 1],[0, 1, 1]] mod 3").unwrap();
         let mat_2 = MatZq::from_str("[[1, 0],[0, 1],[1, 0]] mod 17").unwrap();
->>>>>>> 32638c33
 
         assert!(mat_1.inverse_prime().is_none());
         assert!(mat_2.inverse_prime().is_none());
@@ -354,16 +341,10 @@
     /// Test whether `gaussian_elimination_prime` works correctly.
     #[test]
     fn gauss_works() {
-<<<<<<< HEAD
-        let mat1 = MatZq::from_str("[[5, 2, 1, 0],[2, 1, 0, 1]] mod 7").unwrap();
-        let mat2 = MatZq::from_str("[[1, 3, 1, 9],[1, 1, 130, 1],[3, 11, 5, 35]] mod 131").unwrap();
-        let mat3 =
-=======
         let mat_1 = MatZq::from_str("[[5, 2, 1, 0],[2, 1, 0, 1]] mod 7").unwrap();
         let mat_2 =
             MatZq::from_str("[[1, 3, 1, 9],[1, 1, 130, 1],[3, 11, 5, 35]] mod 131").unwrap();
         let mat_3 =
->>>>>>> 32638c33
             MatZq::from_str("[[5, 0, 2, 1, 0],[5, 0, 2, 1, 0],[2, 0, 1, 0, 1]] mod 7").unwrap();
 
         let gauss_1 = mat_1.gaussian_elimination_prime();
@@ -389,12 +370,7 @@
     #[test]
     #[should_panic]
     fn gauss_error() {
-<<<<<<< HEAD
-        let mat1 = MatZq::from_str("[[5, 2, 1, 0],[2, 1, 0, 1]] mod 10").unwrap();
-        let _ = mat1.gaussian_elimination_prime();
-=======
         let mat_1 = MatZq::from_str("[[5, 2, 1, 0],[2, 1, 0, 1]] mod 10").unwrap();
         let _ = mat_1.gaussian_elimination_prime();
->>>>>>> 32638c33
     }
 }