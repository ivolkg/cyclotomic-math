// Copyright © 2023 Marcel Luca Schmidt
//
// This file is part of qFALL-math.
//
// qFALL-math is free software: you can redistribute it and/or modify it under
// the terms of the Mozilla Public License Version 2.0 as published by the
// Mozilla Foundation. See <https://mozilla.org/en-US/MPL/2.0/>.

//! Implementations to create a [`MatZq`](crate::integer_mod_q::MatZq) value from other types.
//! For each reasonable type, an explicit function with the format
//! `from_<type_name>` and the [`From`] trait should be implemented.
//! Furthermore, an instantiation of a zero matrix is implemented.
//!
//! The explicit functions contain the documentation.

use super::MatZq;
use crate::{
    error::MathError,
    integer::{MatZ, Z},
    integer_mod_q::Modulus,
    traits::{GetNumColumns, GetNumRows, SetEntry},
    utils::{dimensions::find_matrix_dimensions, parse::parse_matrix_string},
};
use flint_sys::{fmpz_mat::fmpz_mat_set, fmpz_mod_mat::_fmpz_mod_mat_reduce};
use std::str::FromStr;

impl MatZq {
<<<<<<< HEAD
    /// Creates a new matrix with `num_rows` rows, `num_cols` columns,
    /// zeros as entries and `modulus` as the modulus.
    ///
    /// Parameters:
    /// - `num_rows`: number of rows the new matrix should have
    /// - `num_cols`: number of columns the new matrix should have
    /// - `modulus`: the common modulus of the matrix entries
    ///
    /// Returns a [`MatZq`] or an error, if the number of rows or columns is
    /// less than `1` or the modulus is less than `1`.
    ///
    /// # Examples
    /// ```
    /// use qfall_math::integer_mod_q::MatZq;
    ///
    /// let matrix = MatZq::new(5, 10, 7).unwrap();
    /// ```
    ///
    /// # Errors and Failures
    /// - Returns a [`MathError`] of type
    /// [`InvalidMatrix`](MathError::InvalidMatrix)
    /// if the number of rows or columns is `0`.
    /// - Returns a [`MathError`] of type [`OutOfBounds`](MathError::OutOfBounds)
    /// if the number of rows or columns is negative or it does not fit into an [`i64`].
    /// - Returns a [`MathError`] of type [`InvalidIntToModulus`](MathError::InvalidIntToModulus)
    /// if the provided value is not greater than `0`.
    pub fn new(
        num_rows: impl TryInto<i64> + Display + Copy,
        num_cols: impl TryInto<i64> + Display + Copy,
        modulus: impl Into<Z>,
    ) -> Result<Self, MathError> {
        // TODO add separate function
        let num_rows_i64 = evaluate_index(num_rows)?;
        let num_cols_i64 = evaluate_index(num_cols)?;

        if num_rows_i64 == 0 || num_cols_i64 == 0 {
            return Err(MathError::InvalidMatrix(format!(
                "({},{})",
                num_rows, num_cols,
            )));
        }

        let modulus = std::convert::Into::<Z>::into(modulus);

        if modulus < Z::ONE {
            return Err(MathError::InvalidIntToModulus(format!("{}", modulus)));
        }

        // initialize variable with MaybeUn-initialized value to check
        // correctness of initialization later
        let mut matrix = MaybeUninit::uninit();
        unsafe {
            fmpz_mod_mat_init(
                matrix.as_mut_ptr(),
                num_rows_i64,
                num_cols_i64,
                &modulus.value,
            );

            Ok(MatZq {
                matrix: matrix.assume_init(),
                // we can unwrap here since modulus > 0 was checked before
                modulus: Modulus::try_from(&modulus).unwrap(),
            })
        }
    }

=======
>>>>>>> 036e2787
    /// Create a [`MatZq`] from a [`MatZ`] and a [`Modulus`].
    ///
    /// Parameters:
    /// - `matrix`: the matrix from which the entries are taken
    /// - `modulus`: the modulus of the matrix
    ///
    /// Returns the new matrix.
    ///
    /// # Examples
    /// ```
    /// use qfall_math::integer::MatZ;
    /// use qfall_math::integer_mod_q::MatZq;
    /// use qfall_math::integer_mod_q::Modulus;
    /// use std::str::FromStr;
    ///
    /// let m = MatZ::from_str("[[1, 2],[3, -1]]").unwrap();
    /// let modulus = Modulus::try_from(&17.into()).unwrap();
    ///
    /// let a = MatZq::from_mat_z_modulus(&m, &modulus);
    /// ```
    pub fn from_mat_z_modulus(matrix: &MatZ, modulus: &Modulus) -> Self {
        let mut out = MatZq::new(matrix.get_num_rows(), matrix.get_num_columns(), modulus).unwrap();
        unsafe {
            fmpz_mat_set(&mut out.matrix.mat[0], &matrix.matrix);
            _fmpz_mod_mat_reduce(&mut out.matrix);
        }
        out
    }
}

impl FromStr for MatZq {
    type Err = MathError;

    /// Creates a [`MatZq`] matrix with entries in [`Zq`](crate::integer_mod_q::Zq) from a [`String`].
    /// The format of that string looks like this <br> `[[1,2,3],[4,5,6]] mod 4` for a 2x3 matrix
    /// with entries 1,2,3 in the first row, 4,5,6 in the second row and 4 as modulus.
    ///
    /// Parameters:
    /// - `string`: the matrix as a string
    ///
    /// Returns a [`MatZq`] or an error, if the matrix is not formatted in a suitable way,
    /// the number of rows or columns is too big (must fit into [`i64`]),
    /// the number of entries in rows is unequal or if the regular expression
    /// inside of the function could not be processed.
    ///
    /// # Examples
    /// ```
    /// use qfall_math::integer_mod_q::MatZq;
    /// use std::str::FromStr;
    ///
    /// let matrix = MatZq::from_str("[[1,2,3],[4,5,6]] mod 4").unwrap();
    /// ```
    ///
    /// ```
    /// use qfall_math::integer_mod_q::MatZq;
    /// use std::str::FromStr;
    ///
    /// let str1 = "[[1,2,3],[4,5,6]] mod 4";
    /// let matrix = MatZq::from_str(str1).unwrap();
    /// ```
    ///
    /// ```
    /// use qfall_math::integer_mod_q::MatZq;
    /// use std::str::FromStr;
    ///
    /// let string = String::from("[[1,2,3],[4,5,6]] mod 4");
    /// let matrix = MatZq::from_str(&string).unwrap();
    /// ```
    ///
    /// # Errors and Failures
    /// - Returns a [`MathError`] of type [`InvalidMatrix`](MathError::InvalidMatrix)
    /// if the matrix is not formatted in a suitable way,
    /// the number of rows or columns is too big (must fit into [`i64`]) or
    /// if the number of entries in rows is unequal.
    /// - Returns a [`MathError`] of type
    /// [`InvalidStringToCStringInput`](MathError::InvalidStringToCStringInput)
    /// if an entry contains a Nul byte.
    /// - Returns a [`MathError`] of type
    /// [`InvalidStringToZInput`](MathError::InvalidStringToZInput)
    /// if the modulus or an entry is not formatted correctly.
    /// - Returns a [`MathError`] of type
    /// [`InvalidIntToModulus`](MathError::InvalidIntToModulus)
    /// if the modulus is not greater than `0`.
    fn from_str(string: &str) -> Result<Self, MathError> {
        let (matrix, modulus) = match string.split_once("mod") {
            Some((matrix, modulus)) => (matrix, modulus),
            None => {
                return Err(MathError::InvalidStringToMatZqInput(format!(
                    "The word 'mod' could not be found: {}",
                    string.to_owned()
                )))
            }
        };

        let modulus = Z::from_str(modulus.trim())?;

        let string_matrix = parse_matrix_string(matrix.trim())?;
        let (num_rows, num_cols) = find_matrix_dimensions(&string_matrix)?;
        let mut matrix = MatZq::new(num_rows, num_cols, modulus)?;

        // fill entries of matrix according to entries in string_matrix
        for (row_num, row) in string_matrix.iter().enumerate() {
            for (col_num, entry) in row.iter().enumerate() {
                let z_entry = Z::from_str(entry)?;
                matrix.set_entry(row_num, col_num, z_entry)?;
            }
        }
        Ok(matrix)
    }
}

impl From<(&MatZ, &Modulus)> for MatZq {
    /// Convert [`MatZ`] and [`Modulus`] to [`MatZq`] using [`MatZq::from_mat_z_modulus`].
    fn from((matrix, modulus): (&MatZ, &Modulus)) -> Self {
        MatZq::from_mat_z_modulus(matrix, modulus)
    }
}

#[cfg(test)]
mod test_from_mat_z_modulus {
    use crate::{
        integer::{MatZ, Z},
        integer_mod_q::{MatZq, Modulus},
        traits::{GetEntry, GetNumColumns, GetNumRows, SetEntry},
    };

    /// test if the dimensions are taken over correctly
    #[test]
    fn dimensions() {
        let matz = MatZ::new(15, 17).unwrap();
        let modulus = Modulus::try_from(&17.into()).unwrap();

        let matzq_1 = MatZq::from((&matz, &modulus));
        let matzq_2 = MatZq::from_mat_z_modulus(&matz, &modulus);

        assert_eq!(15, matzq_1.get_num_rows());
        assert_eq!(17, matzq_1.get_num_columns());
        assert_eq!(15, matzq_2.get_num_rows());
        assert_eq!(17, matzq_2.get_num_columns());
    }

    /// test if entries are taken over correctly
    #[test]
    fn entries_taken_over_correctly() {
        let mut matz = MatZ::new(2, 2).unwrap();
        let modulus = Modulus::try_from(&u64::MAX.into()).unwrap();

        matz.set_entry(0, 0, u64::MAX - 58).unwrap();
        matz.set_entry(0, 1, -1).unwrap();

        let matzq_1 = MatZq::from((&matz, &modulus));
        let matzq_2 = MatZq::from_mat_z_modulus(&matz, &modulus);

        assert_eq!(Z::from(u64::MAX - 1), matzq_1.get_entry(0, 1).unwrap());
        assert_eq!(Z::from(u64::MAX - 58), matzq_1.get_entry(0, 0).unwrap());
        assert_eq!(Z::from(u64::MAX - 1), matzq_2.get_entry(0, 1).unwrap());
        assert_eq!(Z::from(u64::MAX - 58), matzq_2.get_entry(0, 0).unwrap());
    }
}

#[cfg(test)]
mod test_from_str {
    use crate::{integer::Z, integer_mod_q::MatZq, traits::GetEntry};
    use std::str::FromStr;

    /// Ensure that initialization works.
    #[test]
    fn init_works() {
        let matrix_str1 = "[[1, 2, 3],[3, 4, 5]] mod 6";

        assert_eq!(
            Z::ONE,
            MatZq::from_str(matrix_str1)
                .unwrap()
                .get_entry(0, 0)
                .unwrap()
        );
    }

    /// Ensure that entries are correctly reduced.
    #[test]
    fn reduce_works() {
        let matrix_str1 = "[[1, 2, 3],[3, 4, 5]] mod 3";

        assert_eq!(
            Z::ONE,
            MatZq::from_str(matrix_str1)
                .unwrap()
                .get_entry(1, 1)
                .unwrap()
        );
    }

    /// Ensure that initialization with positive numbers that are larger than [`i64`] works.
    #[test]
    fn init_works_large_numbers() {
        let matrix_string = format!("[[{}, 2, 3],[3, 4, 5]] mod {}", u64::MAX - 1, u64::MAX);

        assert_eq!(
            Z::from(u64::MAX - 1),
            MatZq::from_str(&matrix_string)
                .unwrap()
                .get_entry(0, 0)
                .unwrap()
        );
    }

    /// Ensure that initialization with negative numbers that are larger than [`i64`] works.
    #[test]
    fn init_works_small_numbers() {
        let matrix_string = format!("[[-{}, 2, 3],[3, 4, 5]] mod {}", u64::MAX - 1, u64::MAX);

        assert_eq!(
            Z::ONE,
            MatZq::from_str(&matrix_string)
                .unwrap()
                .get_entry(0, 0)
                .unwrap()
        );
    }

    /// Ensure that initialization with moduli that are larger than [`i64`] works.
    #[test]
    fn init_works_large_modulus() {
        let matrix_string = format!("[[1, 2, 3],[3, 4, 5]] mod {}", u64::MAX);

        assert_eq!(
            Z::ONE,
            MatZq::from_str(&matrix_string)
                .unwrap()
                .get_entry(0, 0)
                .unwrap()
        );
    }

    /// Ensure that entries can have leading and trailing whitespaces.
    #[test]
    fn whitespaces_in_entries_works() {
        let matrix_str1 = "[[  1, 2 ,  3  ],[3 ,4,5 ]]  mod  6 ";

        assert_eq!(
            Z::ONE,
            MatZq::from_str(matrix_str1)
                .unwrap()
                .get_entry(0, 0)
                .unwrap()
        );
    }

    /// Ensure that a wrong format causes an error.
    #[test]
    fn wrong_format_error() {
        let matrix_str1 = "[1, 2, 3],[3, 4, 5]] mod 6";
        let matrix_str2 = "[[1, 2, 3][3, 4, 5]] mod 6";
        let matrix_str3 = "[[1, 2, 3],3, 4, 5] mod 6";
        let matrix_str4 = "[1, 2, 3, 4, 5] mod 6";
        let matrix_str5 = "[ [1, 2, 3],[3, 4, 5]] mod 6";
        let matrix_str6 = "[[1, 2, 3],[3, 4, 5]8] mod 6";
        let matrix_str7 = "[[1, 2, 3],[3, 4, 5]] md 6";
        let matrix_str8 = " mod 6";
        let matrix_str9 = "";
        let matrix_str10 = "[] mod 6";
        let matrix_str11 = "[[]] mod 6";

        assert!(MatZq::from_str(matrix_str1).is_err());
        assert!(MatZq::from_str(matrix_str2).is_err());
        assert!(MatZq::from_str(matrix_str3).is_err());
        assert!(MatZq::from_str(matrix_str4).is_err());
        assert!(MatZq::from_str(matrix_str5).is_err());
        assert!(MatZq::from_str(matrix_str6).is_err());
        assert!(MatZq::from_str(matrix_str7).is_err());
        assert!(MatZq::from_str(matrix_str8).is_err());
        assert!(MatZq::from_str(matrix_str9).is_err());
        assert!(MatZq::from_str(matrix_str10).is_err());
        assert!(MatZq::from_str(matrix_str11).is_err());
    }
}<|MERGE_RESOLUTION|>--- conflicted
+++ resolved
@@ -25,76 +25,6 @@
 use std::str::FromStr;
 
 impl MatZq {
-<<<<<<< HEAD
-    /// Creates a new matrix with `num_rows` rows, `num_cols` columns,
-    /// zeros as entries and `modulus` as the modulus.
-    ///
-    /// Parameters:
-    /// - `num_rows`: number of rows the new matrix should have
-    /// - `num_cols`: number of columns the new matrix should have
-    /// - `modulus`: the common modulus of the matrix entries
-    ///
-    /// Returns a [`MatZq`] or an error, if the number of rows or columns is
-    /// less than `1` or the modulus is less than `1`.
-    ///
-    /// # Examples
-    /// ```
-    /// use qfall_math::integer_mod_q::MatZq;
-    ///
-    /// let matrix = MatZq::new(5, 10, 7).unwrap();
-    /// ```
-    ///
-    /// # Errors and Failures
-    /// - Returns a [`MathError`] of type
-    /// [`InvalidMatrix`](MathError::InvalidMatrix)
-    /// if the number of rows or columns is `0`.
-    /// - Returns a [`MathError`] of type [`OutOfBounds`](MathError::OutOfBounds)
-    /// if the number of rows or columns is negative or it does not fit into an [`i64`].
-    /// - Returns a [`MathError`] of type [`InvalidIntToModulus`](MathError::InvalidIntToModulus)
-    /// if the provided value is not greater than `0`.
-    pub fn new(
-        num_rows: impl TryInto<i64> + Display + Copy,
-        num_cols: impl TryInto<i64> + Display + Copy,
-        modulus: impl Into<Z>,
-    ) -> Result<Self, MathError> {
-        // TODO add separate function
-        let num_rows_i64 = evaluate_index(num_rows)?;
-        let num_cols_i64 = evaluate_index(num_cols)?;
-
-        if num_rows_i64 == 0 || num_cols_i64 == 0 {
-            return Err(MathError::InvalidMatrix(format!(
-                "({},{})",
-                num_rows, num_cols,
-            )));
-        }
-
-        let modulus = std::convert::Into::<Z>::into(modulus);
-
-        if modulus < Z::ONE {
-            return Err(MathError::InvalidIntToModulus(format!("{}", modulus)));
-        }
-
-        // initialize variable with MaybeUn-initialized value to check
-        // correctness of initialization later
-        let mut matrix = MaybeUninit::uninit();
-        unsafe {
-            fmpz_mod_mat_init(
-                matrix.as_mut_ptr(),
-                num_rows_i64,
-                num_cols_i64,
-                &modulus.value,
-            );
-
-            Ok(MatZq {
-                matrix: matrix.assume_init(),
-                // we can unwrap here since modulus > 0 was checked before
-                modulus: Modulus::try_from(&modulus).unwrap(),
-            })
-        }
-    }
-
-=======
->>>>>>> 036e2787
     /// Create a [`MatZq`] from a [`MatZ`] and a [`Modulus`].
     ///
     /// Parameters:
