// Copyright © 2023 Marcel Luca Schmidt, Niklas Siemer
//
// This file is part of qFALL-math.
//
// qFALL-math is free software: you can redistribute it and/or modify it under
// the terms of the Mozilla Public License Version 2.0 as published by the
// Mozilla Foundation. See <https://mozilla.org/en-US/MPL/2.0/>.

//! Implementation to manipulate a [`MatZq`] matrix.

use crate::{
    error::MathError,
    integer::Z,
    integer_mod_q::{MatZq, Modulus, Zq},
    macros::for_others::implement_for_owned,
    traits::{AsInteger, GetNumColumns, GetNumRows, SetEntry},
    utils::{
        collective_evaluation::evaluate_vec_dimensions_set_row_or_col,
        index::{evaluate_index, evaluate_indices_for_matrix},
    },
};
use flint_sys::{
    fmpz::{fmpz_set, fmpz_swap},
    fmpz_mat::{
        fmpz_mat_entry, fmpz_mat_invert_cols, fmpz_mat_invert_rows, fmpz_mat_swap_cols,
        fmpz_mat_swap_rows,
    },
    fmpz_mod_mat::{_fmpz_mod_mat_reduce, _fmpz_mod_mat_set_mod, fmpz_mod_mat_set_entry},
};
use std::{
    fmt::Display,
    ptr::{null, null_mut},
};

impl<Integer: Into<Z>> SetEntry<Integer> for MatZq {
    /// Sets the value of a specific matrix entry according to a given `value` of type [`Z`].
    ///
    /// Parameters:
    /// - `row`: specifies the row in which the entry is located
    /// - `column`: specifies the column in which the entry is located
    /// - `value`: specifies the value to which the entry is set
    ///
    /// Negative indices can be used to index from the back, e.g., `-1` for
    /// the last element.
    ///
    /// Returns an empty `Ok` if the action could be performed successfully.
    /// Otherwise, a [`MathError`] is returned if the specified entry is not part of the matrix.
    ///
    /// # Examples
    /// ```
    /// use qfall_math::integer_mod_q::MatZq;
    /// use qfall_math::traits::*;
    ///
    /// let mut matrix = MatZq::new(3, 3, 10);
    ///
    /// matrix.set_entry(0, 1, 5).unwrap();
    /// matrix.set_entry(-1, 2, 19).unwrap();
    ///
    /// assert_eq!("[[0, 5, 0],[0, 0, 0],[0, 0, 9]] mod 10", matrix.to_string());
    /// ```
    ///
    /// # Errors and Failures
    /// - Returns a [`MathError`] of type [`MathError::OutOfBounds`]
    /// if `row` or `column` are greater than the matrix size.
    fn set_entry(
        &mut self,
        row: impl TryInto<i64> + Display,
        column: impl TryInto<i64> + Display,
        value: Integer,
    ) -> Result<(), MathError> {
        // Calculate mod q before adding the entry to the matrix.
        let value: Zq = Zq::from((value, &self.modulus));

        self.set_entry(row, column, value)
    }
}

impl SetEntry<&Zq> for MatZq {
    /// Sets the value of a specific matrix entry according to a given `value` of type [`Zq`].
    ///
    /// Parameters:
    /// - `row`: specifies the row in which the entry is located
    /// - `column`: specifies the column in which the entry is located
    /// - `value`: specifies the value to which the entry is set
    ///
    /// Negative indices can be used to index from the back, e.g., `-1` for
    /// the last element.
    ///
    /// Returns an empty `Ok` if the action could be performed successfully.
    /// Otherwise, a [`MathError`] is returned if either the specified entry
    /// is not part of the matrix or the moduli mismatch.
    ///
    /// # Examples
    /// ```
    /// use qfall_math::integer_mod_q::{MatZq, Zq};
    /// use qfall_math::traits::SetEntry;
    ///
    /// let mut matrix = MatZq::new(3, 3, 10);
    /// let value = Zq::from((5, 10));
    ///
    /// matrix.set_entry(0, 1, &value).unwrap();
    /// matrix.set_entry(-1, 2, Zq::from((9, 10))).unwrap();
    ///
    /// assert_eq!("[[0, 5, 0],[0, 0, 0],[0, 0, 9]] mod 10", matrix.to_string());
    /// ```
    ///
    /// # Errors and Failures
    /// - Returns a [`MathError`] of type [`MathError::OutOfBounds`]
    /// if `row` or `column` are greater than the matrix size.
    /// - Returns a [`MathError`] of type [`MathError::MismatchingModulus`]
    /// if the moduli mismatch.
    fn set_entry(
        &mut self,
        row: impl TryInto<i64> + Display,
        column: impl TryInto<i64> + Display,
        value: &Zq,
    ) -> Result<(), MathError> {
        let (row_i64, column_i64) = evaluate_indices_for_matrix(self, row, column)?;

        if self.modulus != value.modulus {
            return Err(MathError::MismatchingModulus(format!(
                " Modulus of matrix: '{}'. Modulus of value: '{}'.
            If the modulus should be ignored please convert into a Z beforehand.",
                self.get_mod(),
                value.modulus
            )));
        }

        unsafe {
            // get entry and replace the pointed at value with the specified value
            fmpz_mod_mat_set_entry(&mut self.matrix, row_i64, column_i64, &value.value.value)
        }

        Ok(())
    }
}

implement_for_owned!(Zq, MatZq, SetEntry);

impl MatZq {
    /// Sets a column of the given matrix to the provided column of `other`.
    ///
    /// Parameters:
    /// - `col_0`: specifies the column of `self` that should be modified
    /// - `other`: specifies the matrix providing the column replacing the column in `self`
    /// - `col_1`: specifies the column of `other` providing
    /// the values replacing the original column in `self`
    ///
    /// Returns an empty `Ok` if the action could be performed successfully.
    /// Otherwise, a [`MathError`] is returned if one of the specified columns is not part of its matrix
    /// or if the number of rows differs.
    ///
    /// # Examples
    /// ```
    /// use qfall_math::integer_mod_q::MatZq;
    /// use std::str::FromStr;
    ///
    /// let mut mat_1 = MatZq::new(2, 2, 3);
    /// let mat_2 = MatZq::from_str("[[1],[2]] mod 3").unwrap();
    /// mat_1.set_column(1, &mat_2, 0);
    /// ```
    ///
    /// # Errors and Failures
    /// - Returns a [`MathError`] of type [`MathError::OutOfBounds`]
    /// if the number of columns is greater than the matrix dimensions or negative.
    /// - Returns a [`MathError`] of type [`MismatchingMatrixDimension`](MathError::MismatchingMatrixDimension)
    /// if the number of rows of `self` and `other` differ.
    /// - Returns a [`MathError`] of type [`MismatchingModulus`](MathError::MismatchingModulus)
    /// if the moduli of `self` and `other` mismatch.
    pub fn set_column(
        &mut self,
        col_0: impl TryInto<i64> + Display,
        other: &Self,
        col_1: impl TryInto<i64> + Display,
    ) -> Result<(), MathError> {
        let col_0 = evaluate_index(col_0)?;
        let col_1 = evaluate_index(col_1)?;

        evaluate_vec_dimensions_set_row_or_col(
            "set_column",
            col_0,
            col_1,
            self.get_num_columns(),
            other.get_num_columns(),
            self.get_num_rows(),
            other.get_num_rows(),
        )?;

        if self.modulus != other.modulus {
            return Err(MathError::MismatchingModulus(format!(
                "set_column requires the moduli to be equal, but {} differs from {}",
                self.get_mod(),
                other.get_mod()
            )));
        }

        for row in 0..self.get_num_rows() {
            unsafe {
                fmpz_set(
                    fmpz_mat_entry(&self.matrix.mat[0], row, col_0),
                    fmpz_mat_entry(&other.matrix.mat[0], row, col_1),
                )
            };
        }

        Ok(())
    }

    /// Sets a row of the given matrix to the provided row of `other`.
    ///
    /// Parameters:
    /// - `row_0`: specifies the row of `self` that should be modified
    /// - `other`: specifies the matrix providing the row replacing the row in `self`
    /// - `row_1`: specifies the row of `other` providing
    /// the values replacing the original row in `self`
    ///
    /// Returns an empty `Ok` if the action could be performed successfully.
    /// Otherwise, a [`MathError`] is returned if one of the specified rows is not part of its matrix
    /// or if the number of columns differs.
    ///
    /// # Examples
    /// ```
    /// use qfall_math::integer_mod_q::MatZq;
    /// use std::str::FromStr;
    ///
<<<<<<< HEAD
    /// let mut mat_1 = MatZq::new(2, 2, 3);
    /// let mat_2 = MatZq::from_str("[[1, 2]] mod 3").unwrap();
    /// mat_1.set_row(0, &mat_2, 0);
=======
    /// let mut mat1 = MatZq::new(2, 2, 3);
    /// let mat2 = MatZq::from_str("[[1, 2]] mod 3").unwrap();
    /// mat1.set_row(0, &mat2, 0);
>>>>>>> c5c85ea0
    /// ```
    ///
    /// # Errors and Failures
    /// - Returns a [`MathError`] of type [`MathError::OutOfBounds`]
    /// if the number of rows is greater than the matrix dimensions or negative.
    /// - Returns a [`MathError`] of type [`MismatchingMatrixDimension`](MathError::MismatchingMatrixDimension)
    /// if the number of columns of `self` and `other` differ.
    /// - Returns a [`MathError`] of type [`MismatchingModulus`](MathError::MismatchingModulus)
    /// if the moduli of `self` and `other` mismatch.
    pub fn set_row(
        &mut self,
        row_0: impl TryInto<i64> + Display,
        other: &Self,
        row_1: impl TryInto<i64> + Display,
    ) -> Result<(), MathError> {
        let row_0 = evaluate_index(row_0)?;
        let row_1 = evaluate_index(row_1)?;

        evaluate_vec_dimensions_set_row_or_col(
            "set_row",
            row_0,
            row_1,
            self.get_num_rows(),
            other.get_num_rows(),
            self.get_num_columns(),
            other.get_num_columns(),
        )?;

        if self.modulus != other.modulus {
            return Err(MathError::MismatchingModulus(format!(
                "set_row requires the moduli to be equal, but {} differs from {}",
                self.get_mod(),
                other.get_mod()
            )));
        }

        for col in 0..self.get_num_columns() {
            unsafe {
                fmpz_set(
                    fmpz_mat_entry(&self.matrix.mat[0], row_0, col),
                    fmpz_mat_entry(&other.matrix.mat[0], row_1, col),
                )
            };
        }

        Ok(())
    }

    /// Swaps two entries of the specified matrix.
    ///
    /// Parameters:
    /// - `row_0`: specifies the row, in which the first entry is located
    /// - `col_0`: specifies the column, in which the first entry is located
    /// - `row_1`: specifies the row, in which the second entry is located
    /// - `col_1`: specifies the column, in which the second entry is located
    ///
    /// Negative indices can be used to index from the back, e.g., `-1` for
    /// the last element.
    ///
    /// Returns an empty `Ok` if the action could be performed successfully.
    /// Otherwise, a [`MathError`] is returned if one of the specified entries is not part of the matrix.
    ///
    /// # Examples
    /// ```
    /// use qfall_math::integer_mod_q::MatZq;
    ///
    /// let mut matrix = MatZq::new(4, 3, 5);
    /// matrix.swap_entries(0, 0, 2, 1);
    /// ```
    ///
    /// # Errors and Failures
    /// - Returns a [`MathError`] of type [`MathError::OutOfBounds`]
    /// if row or column are greater than the matrix size.
    pub fn swap_entries(
        &mut self,
        row_0: impl TryInto<i64> + Display,
        col_0: impl TryInto<i64> + Display,
        row_1: impl TryInto<i64> + Display,
        col_1: impl TryInto<i64> + Display,
    ) -> Result<(), MathError> {
        let (row_0, col_0) = evaluate_indices_for_matrix(self, row_0, col_0)?;
        let (row_1, col_1) = evaluate_indices_for_matrix(self, row_1, col_1)?;

        unsafe {
            fmpz_swap(
                fmpz_mat_entry(&self.matrix.mat[0], row_0, col_0),
                fmpz_mat_entry(&self.matrix.mat[0], row_1, col_1),
            )
        };
        Ok(())
    }

    /// Swaps two columns of the specified matrix.
    ///
    /// Parameters:
    /// - `col_0`: specifies the first column which is swapped with the second one
    /// - `col_1`: specifies the second column which is swapped with the first one
    ///
    /// Returns an empty `Ok` if the action could be performed successfully.
    /// Otherwise, a [`MathError`] is returned if one of the specified columns is not part of the matrix.
    ///
    /// # Examples
    /// ```
    /// use qfall_math::integer_mod_q::MatZq;
    ///
    /// let mut matrix = MatZq::new(4, 3, 5);
    /// matrix.swap_columns(0, 2);
    /// ```
    ///
    /// # Errors and Failures
    /// - Returns a [`MathError`] of type [`OutOfBounds`](MathError::OutOfBounds)
    /// if one of the given columns is greater than the matrix or negative.
    pub fn swap_columns(
        &mut self,
        col_0: impl TryInto<i64> + Display,
        col_1: impl TryInto<i64> + Display,
    ) -> Result<(), MathError> {
        let col_0 = evaluate_index(col_0)?;
        let col_1 = evaluate_index(col_1)?;
        if col_0 >= self.get_num_columns() || col_1 >= self.get_num_columns() {
            return Err(MathError::OutOfBounds(
                format!("smaller than {}", self.get_num_columns()),
                if col_0 > col_1 {
                    col_0.to_string()
                } else {
                    col_1.to_string()
                },
            ));
        }
        unsafe { fmpz_mat_swap_cols(&mut self.matrix.mat[0], null(), col_0, col_1) }
        Ok(())
    }

    /// Swaps two rows of the specified matrix.
    ///
    /// Parameters:
    /// - `row_0`: specifies the first row which is swapped with the second one
    /// - `row_1`: specifies the second row which is swapped with the first one
    ///
    /// Returns an empty `Ok` if the action could be performed successfully.
    /// Otherwise, a [`MathError`] is returned if one of the specified rows is not part of the matrix.
    ///
    /// # Examples
    /// ```
    /// use qfall_math::integer_mod_q::MatZq;
    ///
    /// let mut matrix = MatZq::new(4, 3, 5);
    /// matrix.swap_rows(0, 2);
    /// ```
    ///
    /// # Errors and Failures
    /// - Returns a [`MathError`] of type [`OutOfBounds`](MathError::OutOfBounds)
    /// if one of the given rows is greater than the matrix or negative.
    pub fn swap_rows(
        &mut self,
        row_0: impl TryInto<i64> + Display,
        row_1: impl TryInto<i64> + Display,
    ) -> Result<(), MathError> {
        let row_0 = evaluate_index(row_0)?;
        let row_1 = evaluate_index(row_1)?;
        if row_0 >= self.get_num_rows() || row_1 >= self.get_num_rows() {
            return Err(MathError::OutOfBounds(
                format!("smaller than {}", self.get_num_columns()),
                if row_0 > row_1 {
                    row_0.to_string()
                } else {
                    row_1.to_string()
                },
            ));
        }
        unsafe { fmpz_mat_swap_rows(&mut self.matrix.mat[0], null(), row_0, row_1) }
        Ok(())
    }

    /// Swaps the `i`-th column with the `n-i`-th column for all i <= n/2
    /// of the specified matrix with `n` columns.
    ///
    /// # Examples
    /// ```
    /// use qfall_math::integer_mod_q::MatZq;
    ///
    /// let mut matrix = MatZq::new(4, 3, 5);
    /// matrix.reverse_columns();
    /// ```
    pub fn reverse_columns(&mut self) {
        // If the second argument to this function is not null, the permutation
        // of the columns is also applied to this argument.
        // Hence, passing in null is justified here.
        unsafe { fmpz_mat_invert_cols(&mut self.matrix.mat[0], null_mut()) }
    }

    /// Swaps the `i`-th row with the `n-i`-th row for all i <= n/2
    /// of the specified matrix with `n` rows.
    ///
    /// # Examples
    /// ```
    /// use qfall_math::integer_mod_q::MatZq;
    ///
    /// let mut matrix = MatZq::new(4, 3, 5);
    /// matrix.reverse_rows();
    /// ```
    pub fn reverse_rows(&mut self) {
        // If the second argument to this function is not null, the permutation
        // of the rows is also applied to this argument.
        // Hence, passing in null is justified here.
        unsafe { fmpz_mat_invert_rows(&mut self.matrix.mat[0], null_mut()) }
    }

    /// Changes the modulus of the given matrix to the new modulus.
    /// It takes the representation of each coefficient in [0, q) as the new
    /// matrix entries and reduces them by the new modulus automatically.
    ///
    /// Parameters:
    /// - `modulus`: The new modulus of the matrix
    ///
    /// # Examples
    /// ```
    /// use qfall_math::integer_mod_q::{MatZq, Modulus};
    /// use std::str::FromStr;
    ///
    /// let mut mat = MatZq::from_str("[[1, 2]] mod 3").unwrap();
    /// mat.change_modulus(2);
    /// ```
    pub fn change_modulus(&mut self, modulus: impl Into<Modulus>) {
        self.modulus = modulus.into();
        unsafe {
            _fmpz_mod_mat_set_mod(&mut self.matrix, self.modulus.get_fmpz_ref().unwrap());
            _fmpz_mod_mat_reduce(&mut self.matrix)
        }
    }
}

#[cfg(test)]
mod test_setter {
    use crate::{
        integer::Z,
        integer_mod_q::{MatZq, Zq},
        traits::{GetEntry, SetEntry},
    };
    use std::str::FromStr;

    /// Ensure that setting entries works with large numbers.
    #[test]
    fn max_int_positive() {
        let mut matrix = MatZq::new(5, 10, u64::MAX);
        let value = Z::from(i64::MAX);
        matrix.set_entry(0, 0, value).unwrap();

        let entry = matrix.get_entry(0, 0).unwrap();

        assert_eq!(Z::from(i64::MAX), entry);
    }

    /// Ensure that setting entries works with large numbers (larger than [`i64`]).
    #[test]
    fn large_positive() {
        let mut matrix = MatZq::new(5, 10, u64::MAX);
        let value = Z::from(u64::MAX - 1);
        matrix.set_entry(0, 0, value).unwrap();

        let entry = matrix.get_entry(0, 0).unwrap();

        assert_eq!(Z::from(u64::MAX - 1), entry);
    }

    /// Ensure that setting entries works with large numbers.
    #[test]
    fn max_int_negative() {
        let mut matrix = MatZq::new(5, 10, u64::MAX);
        let value = Z::from(-i64::MAX);
        matrix.set_entry(0, 0, value).unwrap();

        let entry = matrix.get_entry(0, 0).unwrap();

        assert_eq!(Z::from((u64::MAX as i128 - i64::MAX as i128) as u64), entry);
    }

    /// Ensure that setting entries works with large numbers (larger than [`i64`]).
    #[test]
    fn large_negative() {
        let mut matrix = MatZq::new(5, 10, u64::MAX);
        let value = Z::from(-i64::MAX - 1);
        matrix.set_entry(0, 0, value).unwrap();

        let entry = matrix.get_entry(0, 0).unwrap();

        assert_eq!(
            Z::from((u64::MAX as i128 - i64::MAX as i128) as u64 - 1),
            entry
        );
    }

    /// Ensure that a wrong number of rows yields an Error.
    #[test]
    fn error_wrong_row() {
        let mut matrix = MatZq::new(5, 10, 7);

        assert!(matrix.set_entry(5, 1, 3).is_err());
        assert!(matrix.set_entry(-6, 1, 1).is_err());
    }

    /// Ensure that a wrong number of columns yields an Error.
    #[test]
    fn error_wrong_column() {
        let mut matrix = MatZq::new(5, 10, 7);

        assert!(matrix.set_entry(1, 100, 3).is_err());
        assert!(matrix.set_entry(1, -11, 1).is_err());
    }

    /// Ensure that setting entries works with different types.
    #[test]
    fn diff_types() {
        let mut matrix = MatZq::new(5, 10, 56);

        matrix.set_entry(0, 0, Z::default()).unwrap();
        matrix.set_entry(0, 0, Zq::from((12, 56))).unwrap();
        matrix.set_entry(0, 0, 3).unwrap();
        matrix.set_entry(0, 0, &Z::default()).unwrap();
        matrix.set_entry(0, 0, &Zq::from((12, 56))).unwrap();
    }

    /// Ensure that negative indices return address the correct entires.
    #[test]
    fn negative_indexing() {
        let mut matrix = MatZq::new(3, 3, 10);

        matrix.set_entry(-1, -1, 9).unwrap();
        matrix.set_entry(-1, -2, 8).unwrap();
        matrix.set_entry(-3, -3, Zq::from((1, 10))).unwrap();

        let matrix_cmp = MatZq::from_str("[[1, 0, 0],[0, 0, 0],[0, 8, 9]] mod 10").unwrap();
        assert_eq!(matrix_cmp, matrix);
    }

    /// Ensure that value is correctly reduced.
    #[test]
    fn set_entry_reduce() {
        let mut matrix = MatZq::new(5, 10, 3);
        matrix.set_entry(1, 1, Z::from(u64::MAX)).unwrap();

        let entry: Z = matrix.get_entry(1, 1).unwrap();

        assert_eq!(entry, Z::from(0));
    }

    /// Ensure that differing moduli result in an error.
    #[test]
    fn modulus_error() {
        let mut matrix = MatZq::new(5, 10, 3);
        assert!(matrix.set_entry(1, 1, Zq::from((2, 5))).is_err());
    }

    /// Ensures that setting columns works fine for small entries
    #[test]
    fn column_small_entries() {
<<<<<<< HEAD
        let mut mat_1 = MatZq::from_str("[[1, 2, 3],[4, 5, 6]] mod 11").unwrap();
        let mat_2 = MatZq::from_str("[[0],[-1]] mod 11").unwrap();
=======
        let mut m1 = MatZq::from_str("[[1, 2, 3],[4, 5, 6]] mod 11").unwrap();
        let m2 = MatZq::from_str("[[0],[-1]] mod 11").unwrap();
>>>>>>> c5c85ea0
        let cmp = MatZq::from_str("[[1, 0, 3],[4, -1, 6]] mod 11").unwrap();

        let _ = mat_1.set_column(1, &mat_2, 0);

        assert_eq!(cmp, mat_1);
    }

    /// Ensures that setting columns works fine for large entries
    #[test]
    fn column_large_entries() {
<<<<<<< HEAD
        let mut mat_1 = MatZq::from_str(&format!(
=======
        let mut m1 = MatZq::from_str(&format!(
>>>>>>> c5c85ea0
            "[[{}, 1, 3, 4],[{}, 4, {}, 5],[7, 6, 8, 9]] mod {}",
            i64::MIN,
            i64::MAX,
            i64::MAX,
            u64::MAX
        ))
        .unwrap();
<<<<<<< HEAD
        let mat_2 = MatZq::from_str(&format!(
=======
        let m2 = MatZq::from_str(&format!(
>>>>>>> c5c85ea0
            "[[1, {}],[{}, 0],[7, -1]] mod {}",
            i64::MIN,
            i64::MAX,
            u64::MAX
        ))
        .unwrap();
        let cmp = MatZq::from_str(&format!(
            "[[{}, 1, 3, 4],[0, 4, {}, 5],[-1, 6, 8, 9]] mod {}",
            i64::MIN,
            i64::MAX,
            u64::MAX
        ))
        .unwrap();

        let _ = mat_1.set_column(0, &mat_2, 1);

        assert_eq!(cmp, mat_1);
    }

    /// Ensures that setting the column to itself does not change anything
    #[test]
    fn column_swap_same_entry() {
<<<<<<< HEAD
        let mut mat_1 = MatZq::from_str(&format!(
=======
        let mut m1 = MatZq::from_str(&format!(
>>>>>>> c5c85ea0
            "[[{}, 1, 3, 4],[{}, 4, {}, 5],[7, 6, 8, 9]] mod {}",
            i64::MIN,
            i64::MAX,
            i64::MAX,
            u64::MAX
        ))
        .unwrap();
        let cmp = mat_1.clone();

        let _ = mat_1.set_column(0, &cmp, 0);
        let _ = mat_1.set_column(1, &cmp, 1);

        assert_eq!(cmp, mat_1);
    }

    /// Ensures that `set_column` returns an error if one of the specified columns is out of bounds
    #[test]
    fn column_out_of_bounds() {
        let mut mat_1 = MatZq::new(5, 2, 17);
        let mat_2 = mat_1.clone();

        assert!(mat_1.set_column(-1, &mat_2, 0).is_err());
        assert!(mat_1.set_column(2, &mat_2, 0).is_err());
        assert!(mat_1.set_column(1, &mat_2, -1).is_err());
        assert!(mat_1.set_column(1, &mat_2, 2).is_err());
    }

    /// Ensures that mismatching row dimensions result in an error
    #[test]
    fn column_mismatching_columns() {
        let mut mat_1 = MatZq::new(5, 2, 17);
        let mat_2 = MatZq::new(2, 2, 17);

        assert!(mat_1.set_column(0, &mat_2, 0).is_err());
        assert!(mat_1.set_column(1, &mat_2, 1).is_err());
    }

    /// Ensures that mismatching moduli result in an error
    #[test]
    fn column_mismatching_moduli() {
        let mut mat_1 = MatZq::new(3, 3, 19);
        let mat_2 = MatZq::new(3, 3, 17);

        assert!(mat_1.set_column(0, &mat_2, 0).is_err());
    }

    /// Ensures that setting rows works fine for small entries
    #[test]
    fn row_small_entries() {
<<<<<<< HEAD
        let mut mat_1 = MatZq::from_str("[[1, 2, 3],[4, 5, 6]] mod 11").unwrap();
        let mat_2 = MatZq::from_str("[[0, -1, 2]] mod 11").unwrap();
=======
        let mut m1 = MatZq::from_str("[[1, 2, 3],[4, 5, 6]] mod 11").unwrap();
        let m2 = MatZq::from_str("[[0, -1, 2]] mod 11").unwrap();
>>>>>>> c5c85ea0
        let cmp = MatZq::from_str("[[1, 2, 3],[0, -1, 2]] mod 11").unwrap();

        let _ = mat_1.set_row(1, &mat_2, 0);

        assert_eq!(cmp, mat_1);
    }

    /// Ensures that setting rows works fine for large entries
    #[test]
    fn row_large_entries() {
<<<<<<< HEAD
        let mut mat_1 = MatZq::from_str(&format!(
=======
        let mut m1 = MatZq::from_str(&format!(
>>>>>>> c5c85ea0
            "[[{}, 1, 3, 4],[{}, 4, {}, 5],[7, 6, 8, 9]] mod {}",
            i64::MIN,
            i64::MAX,
            i64::MAX,
            u64::MAX
        ))
        .unwrap();
<<<<<<< HEAD
        let mat_2 = MatZq::from_str(&format!(
=======
        let m2 = MatZq::from_str(&format!(
>>>>>>> c5c85ea0
            "[[0, 0, 0, 0],[{}, 0, {}, 0]] mod {}",
            i64::MIN,
            i64::MAX,
            u64::MAX
        ))
        .unwrap();
        let cmp = MatZq::from_str(&format!(
            "[[{}, 0, {}, 0],[{}, 4, {}, 5],[7, 6, 8, 9]] mod {}",
            i64::MIN,
            i64::MAX,
            i64::MAX,
            i64::MAX,
            u64::MAX
        ))
        .unwrap();

        let _ = mat_1.set_row(0, &mat_2, 1);

        assert_eq!(cmp, mat_1);
    }

    /// Ensures that setting the rows to itself does not change anything
    #[test]
    fn row_swap_same_entry() {
<<<<<<< HEAD
        let mut mat_1 = MatZq::from_str(&format!(
=======
        let mut m1 = MatZq::from_str(&format!(
>>>>>>> c5c85ea0
            "[[{}, 1, 3, 4],[{}, 4, {}, 5],[7, 6, 8, 9]] mod {}",
            i64::MIN,
            i64::MAX,
            i64::MAX,
            u64::MAX
        ))
        .unwrap();
        let cmp = mat_1.clone();

        let _ = mat_1.set_row(0, &cmp, 0);
        let _ = mat_1.set_row(1, &cmp, 1);

        assert_eq!(cmp, mat_1);
    }

    /// Ensures that `set_row` returns an error if one of the specified rows is out of bounds
    #[test]
    fn row_out_of_bounds() {
        let mut mat_1 = MatZq::new(5, 2, 17);
        let mat_2 = mat_1.clone();

        assert!(mat_1.set_row(-1, &mat_2, 0).is_err());
        assert!(mat_1.set_row(5, &mat_2, 0).is_err());
        assert!(mat_1.set_row(2, &mat_2, -1).is_err());
        assert!(mat_1.set_row(2, &mat_2, 5).is_err());
    }

    /// Ensures that mismatching column dimensions result in an error
    #[test]
    fn row_mismatching_columns() {
        let mut mat_1 = MatZq::new(3, 2, 17);
        let mat_2 = MatZq::new(3, 3, 17);

        assert!(mat_1.set_row(0, &mat_2, 0).is_err());
        assert!(mat_1.set_row(1, &mat_2, 1).is_err());
    }

    /// Ensures that mismatching moduli result in an error
    #[test]
    fn row_mismatching_moduli() {
        let mut mat_1 = MatZq::new(3, 3, 19);
        let mat_2 = MatZq::new(3, 3, 17);

        assert!(mat_1.set_row(0, &mat_2, 0).is_err());
    }
}

#[cfg(test)]
mod test_swaps {
    use super::MatZq;
    use std::str::FromStr;

    /// Ensures that swapping entries works fine for small entries
    #[test]
    fn entries_small_entries() {
        let mut matrix = MatZq::from_str("[[1, 2, 3],[4, 5, 6]] mod 7").unwrap();
        let cmp = MatZq::from_str("[[1, 5, 3],[4, 2, 6]] mod 7").unwrap();

        let _ = matrix.swap_entries(1, 1, 0, 1);

        assert_eq!(cmp, matrix);
    }

    /// Ensures that swapping entries works fine for large entries
    #[test]
    fn entries_large_entries() {
        let mut matrix = MatZq::from_str(&format!(
            "[[{}, 1, 3, 4],[{}, 4, {}, 5],[7, 6, 8, 9]] mod {}",
            i64::MIN,
            i64::MAX,
            i64::MAX,
            u64::MAX
        ))
        .unwrap();
        let cmp = MatZq::from_str(&format!(
            "[[{}, 1, 3, 4],[{}, 4, {}, 5],[7, 6, 8, 9]] mod {}",
            i64::MAX,
            i64::MAX,
            i64::MIN,
            u64::MAX
        ))
        .unwrap();

        let _ = matrix.swap_entries(0, 0, 1, 2);

        assert_eq!(cmp, matrix);
    }

    /// Ensures that swapping the same entry does not change anything
    #[test]
    fn entries_swap_same_entry() {
        let mut matrix = MatZq::from_str(&format!(
            "[[{}, 1, 3, 4],[{}, 4, {}, 5],[7, 6, 8, 9]] mod {}",
            i64::MIN,
            i64::MAX,
            i64::MAX,
            u64::MAX
        ))
        .unwrap();
        let cmp = matrix.clone();

        let _ = matrix.swap_entries(0, 0, 0, 0);
        let _ = matrix.swap_entries(1, 1, 1, 1);

        assert_eq!(cmp, matrix);
    }

    /// Ensures that `swap_entries` returns an error if one of the specified entries is out of bounds
    #[test]
    fn entries_out_of_bounds() {
        let mut matrix = MatZq::new(5, 2, 5);

        assert!(matrix.swap_entries(-6, 0, 0, 0).is_err());
        assert!(matrix.swap_entries(0, -3, 0, 0).is_err());
        assert!(matrix.swap_entries(0, 0, 5, 0).is_err());
        assert!(matrix.swap_entries(0, 5, 0, 0).is_err());
    }

    /// Ensure that `swap_entries` can properly handle negative indexing.
    #[test]
    fn entries_negative_indexing() {
        let mut matrix = MatZq::identity(2, 2, 2);

        matrix.swap_entries(-2, -2, -2, -1).unwrap();
        assert_eq!("[[0, 1],[0, 1]] mod 2", matrix.to_string());
    }

    /// Ensures that swapping columns works fine for small entries
    #[test]
    fn columns_small_entries() {
        let mut matrix = MatZq::from_str("[[1, 2, 3],[4, 5, 6]] mod 17").unwrap();
        let cmp_vec_0 = MatZq::from_str("[[1],[4]] mod 17").unwrap();
        let cmp_vec_1 = MatZq::from_str("[[3],[6]] mod 17").unwrap();
        let cmp_vec_2 = MatZq::from_str("[[2],[5]] mod 17").unwrap();

        let _ = matrix.swap_columns(1, 2);

        assert_eq!(cmp_vec_0, matrix.get_column(0).unwrap());
        assert_eq!(cmp_vec_1, matrix.get_column(1).unwrap());
        assert_eq!(cmp_vec_2, matrix.get_column(2).unwrap());
    }

    /// Ensures that swapping columns works fine for large entries
    #[test]
    fn columns_large_entries() {
        let mut matrix = MatZq::from_str(&format!(
            "[[{}, 1, 3, 4],[{}, 4, {}, 5],[7, 6, 8, 9]] mod {}",
            i64::MIN,
            i64::MAX,
            i64::MAX,
            u64::MAX
        ))
        .unwrap();
        let cmp_vec_0 =
            MatZq::from_str(&format!("[[3],[{}],[8]] mod {}", i64::MAX, u64::MAX)).unwrap();
        let cmp_vec_1 = MatZq::from_str(&format!("[[1],[4],[6]] mod {}", u64::MAX)).unwrap();
        let cmp_vec_2 = MatZq::from_str(&format!(
            "[[{}],[{}],[7]] mod {}",
            i64::MIN,
            i64::MAX,
            u64::MAX
        ))
        .unwrap();
        let cmp_vec_3 = MatZq::from_str(&format!("[[4],[5],[9]] mod {}", u64::MAX)).unwrap();

        let _ = matrix.swap_columns(0, 2);

        assert_eq!(cmp_vec_0, matrix.get_column(0).unwrap());
        assert_eq!(cmp_vec_1, matrix.get_column(1).unwrap());
        assert_eq!(cmp_vec_2, matrix.get_column(2).unwrap());
        assert_eq!(cmp_vec_3, matrix.get_column(3).unwrap());
    }

    /// Ensures that swapping the same column does not change anything
    #[test]
    fn columns_swap_same_col() {
        let mut matrix = MatZq::from_str(&format!(
            "[[{}, 1, 3, 4],[{}, 4, {}, 5],[7, 6, 8, 9]] mod {}",
            i64::MIN,
            i64::MAX,
            i64::MAX,
            u64::MAX
        ))
        .unwrap();
        let cmp = matrix.clone();

        let _ = matrix.swap_columns(0, 0);

        assert_eq!(cmp, matrix);
    }

    /// Ensures that `swap_columns` returns an error if one of the specified columns is out of bounds
    #[test]
    fn column_out_of_bounds() {
        let mut matrix = MatZq::new(5, 2, 5);

        assert!(matrix.swap_columns(-1, 0).is_err());
        assert!(matrix.swap_columns(0, -1).is_err());
        assert!(matrix.swap_columns(5, 0).is_err());
        assert!(matrix.swap_columns(0, 5).is_err());
    }

    /// Ensures that swapping rows works fine for small entries
    #[test]
    fn rows_small_entries() {
        let mut matrix = MatZq::from_str("[[1, 2],[3, 4]] mod 12").unwrap();
<<<<<<< HEAD
        let cmp_vec_0 = MatZq::from_str("[[3, 4]] mod 12").unwrap();
        let cmp_vec_1 = MatZq::from_str("[[1, 2]] mod 12").unwrap();
=======
        let cmp_vec_0 = MatZq::from_str("[[3,4]] mod 12").unwrap();
        let cmp_vec_1 = MatZq::from_str("[[1,2]] mod 12").unwrap();
>>>>>>> c5c85ea0

        let _ = matrix.swap_rows(1, 0);

        assert_eq!(cmp_vec_0, matrix.get_row(0).unwrap());
        assert_eq!(cmp_vec_1, matrix.get_row(1).unwrap());
    }

    /// Ensures that swapping rows works fine for large entries
    #[test]
    fn rows_large_entries() {
        let mut matrix = MatZq::from_str(&format!(
            "[[{}, 1, 3, 4],[7, 6, 8, 9],[{}, 4, {}, 5]] mod {}",
            i64::MIN,
            i64::MAX,
            i64::MAX,
            u64::MAX
        ))
        .unwrap();
        let cmp_vec_0 = MatZq::from_str(&format!(
            "[[{}, 4, {}, 5]] mod {}",
            i64::MAX,
            i64::MAX,
            u64::MAX
        ))
        .unwrap();
        let cmp_vec_1 = MatZq::from_str(&format!("[[7, 6, 8, 9]] mod {}", u64::MAX)).unwrap();
        let cmp_vec_2 =
            MatZq::from_str(&format!("[[{}, 1, 3, 4]] mod {}", i64::MIN, u64::MAX)).unwrap();

        let _ = matrix.swap_rows(0, 2);

        assert_eq!(cmp_vec_0, matrix.get_row(0).unwrap());
        assert_eq!(cmp_vec_1, matrix.get_row(1).unwrap());
        assert_eq!(cmp_vec_2, matrix.get_row(2).unwrap());
    }

    /// Ensures that swapping the same row does not change anything
    #[test]
    fn rows_swap_same_row() {
        let mut matrix = MatZq::from_str(&format!(
            "[[{}, 1, 3, 4],[{}, 4, {}, 5],[7, 6, 8, 9]] mod {}",
            i64::MIN,
            i64::MAX,
            i64::MAX,
            u64::MAX
        ))
        .unwrap();
        let cmp = matrix.clone();

        let _ = matrix.swap_rows(1, 1);

        assert_eq!(cmp, matrix);
    }

    /// Ensures that `swap_rows` returns an error if one of the specified rows is out of bounds
    #[test]
    fn row_out_of_bounds() {
        let mut matrix = MatZq::new(2, 4, 5);

        assert!(matrix.swap_rows(-1, 0).is_err());
        assert!(matrix.swap_rows(0, -1).is_err());
        assert!(matrix.swap_rows(4, 0).is_err());
        assert!(matrix.swap_rows(0, 4).is_err());
    }
}

#[cfg(test)]
mod test_reverses {
    use super::MatZq;
    use std::str::FromStr;

    /// Ensures that reversing columns works fine for small entries
    #[test]
    fn columns_small_entries() {
        let mut matrix = MatZq::from_str("[[1, 2, 3],[4, 5, 6]] mod 7").unwrap();
        let cmp_vec_0 = MatZq::from_str("[[1],[4]] mod 7").unwrap();
        let cmp_vec_1 = MatZq::from_str("[[2],[5]] mod 7").unwrap();
        let cmp_vec_2 = MatZq::from_str("[[3],[6]] mod 7").unwrap();

        matrix.reverse_columns();

        assert_eq!(cmp_vec_2, matrix.get_column(0).unwrap());
        assert_eq!(cmp_vec_1, matrix.get_column(1).unwrap());
        assert_eq!(cmp_vec_0, matrix.get_column(2).unwrap());
    }

    /// Ensures that reversing columns works fine for large entries
    #[test]
    fn columns_large_entries() {
        let mut matrix = MatZq::from_str(&format!(
            "[[{}, 1, 3, 4],[{}, 4, {}, 5],[7, 6, 8, 9]] mod {}",
            i64::MIN,
            i64::MAX,
            i64::MAX,
            u64::MAX
        ))
        .unwrap();
        let cmp_vec_0 = MatZq::from_str(&format!(
            "[[{}],[{}],[7]] mod {}",
            i64::MIN,
            i64::MAX,
            u64::MAX
        ))
        .unwrap();
        let cmp_vec_1 = MatZq::from_str(&format!("[[1],[4],[6]] mod {}", u64::MAX)).unwrap();
        let cmp_vec_2 =
            MatZq::from_str(&format!("[[3],[{}],[8]] mod {}", i64::MAX, u64::MAX)).unwrap();
        let cmp_vec_3 = MatZq::from_str(&format!("[[4],[5],[9]] mod {}", u64::MAX)).unwrap();

        matrix.reverse_columns();

        assert_eq!(cmp_vec_3, matrix.get_column(0).unwrap());
        assert_eq!(cmp_vec_2, matrix.get_column(1).unwrap());
        assert_eq!(cmp_vec_1, matrix.get_column(2).unwrap());
        assert_eq!(cmp_vec_0, matrix.get_column(3).unwrap());
    }

    /// Ensures that reversing rows works fine for small entries
    #[test]
    fn rows_small_entries() {
        let mut matrix = MatZq::from_str("[[1, 2],[3, 4]] mod 6").unwrap();
        let cmp_vec_0 = MatZq::from_str("[[1, 2]] mod 6").unwrap();
        let cmp_vec_1 = MatZq::from_str("[[3, 4]] mod 6").unwrap();

        matrix.reverse_rows();

        assert_eq!(cmp_vec_1, matrix.get_row(0).unwrap());
        assert_eq!(cmp_vec_0, matrix.get_row(1).unwrap());
    }

    /// Ensures that reversing rows works fine for large entries
    #[test]
    fn rows_large_entries() {
        let mut matrix = MatZq::from_str(&format!(
            "[[{}, 1, 3, 4],[7, 6, 8, 9],[{}, 4, {}, 5]] mod {}",
            i64::MIN,
            i64::MAX,
            i64::MAX,
            u64::MAX
        ))
        .unwrap();
        let cmp_vec_0 =
            MatZq::from_str(&format!("[[{}, 1, 3, 4]] mod {}", i64::MIN, u64::MAX)).unwrap();
        let cmp_vec_1 = MatZq::from_str(&format!("[[7, 6, 8, 9]] mod {}", u64::MAX)).unwrap();
        let cmp_vec_2 = MatZq::from_str(&format!(
            "[[{}, 4, {}, 5]] mod {}",
            i64::MAX,
            i64::MAX,
            u64::MAX
        ))
        .unwrap();

        matrix.reverse_rows();

        assert_eq!(cmp_vec_2, matrix.get_row(0).unwrap());
        assert_eq!(cmp_vec_1, matrix.get_row(1).unwrap());
        assert_eq!(cmp_vec_0, matrix.get_row(2).unwrap());
    }
}

#[cfg(test)]
mod test_change_modulus {
    use super::MatZq;
    use crate::integer_mod_q::Modulus;
    use std::str::FromStr;

    /// Ensures that the modulus is changed correctly.
    #[test]
    fn modulus_correct() {
        let mut matrix = MatZq::from_str("[[1, 2, 3],[4, 5, 6]] mod 7").unwrap();
        let modulus = Modulus::from(8);

        matrix.change_modulus(&modulus);

        assert_eq!("[[1, 2, 3],[4, 5, 6]] mod 8", matrix.to_string());
    }

    /// Ensures that the modulus is changed correctly, if the modulus is big.
    #[test]
    fn big_modulus_correct() {
        let mut matrix =
            MatZq::from_str(&format!("[[1, 2, 3],[4, 5, 6]] mod {}", i64::MAX)).unwrap();
        let modulus = Modulus::from(u64::MAX);

        matrix.change_modulus(&modulus);

        assert_eq!(
            format!("[[1, 2, 3],[4, 5, 6]] mod {}", u64::MAX),
            matrix.to_string()
        );
    }

    /// Ensures that the matrix is reduced correctly.
    #[test]
    fn reduced_correct() {
        let mut matrix = MatZq::from_str("[[1, 2, 3],[4, 5, 6]] mod 7").unwrap();
        let modulus = Modulus::from(2);

        matrix.change_modulus(&modulus);

        assert_eq!("[[1, 0, 1],[0, 1, 0]] mod 2", matrix.to_string());
    }
}<|MERGE_RESOLUTION|>--- conflicted
+++ resolved
@@ -223,15 +223,9 @@
     /// use qfall_math::integer_mod_q::MatZq;
     /// use std::str::FromStr;
     ///
-<<<<<<< HEAD
     /// let mut mat_1 = MatZq::new(2, 2, 3);
     /// let mat_2 = MatZq::from_str("[[1, 2]] mod 3").unwrap();
     /// mat_1.set_row(0, &mat_2, 0);
-=======
-    /// let mut mat1 = MatZq::new(2, 2, 3);
-    /// let mat2 = MatZq::from_str("[[1, 2]] mod 3").unwrap();
-    /// mat1.set_row(0, &mat2, 0);
->>>>>>> c5c85ea0
     /// ```
     ///
     /// # Errors and Failures
@@ -588,13 +582,9 @@
     /// Ensures that setting columns works fine for small entries
     #[test]
     fn column_small_entries() {
-<<<<<<< HEAD
         let mut mat_1 = MatZq::from_str("[[1, 2, 3],[4, 5, 6]] mod 11").unwrap();
         let mat_2 = MatZq::from_str("[[0],[-1]] mod 11").unwrap();
-=======
-        let mut m1 = MatZq::from_str("[[1, 2, 3],[4, 5, 6]] mod 11").unwrap();
-        let m2 = MatZq::from_str("[[0],[-1]] mod 11").unwrap();
->>>>>>> c5c85ea0
+      
         let cmp = MatZq::from_str("[[1, 0, 3],[4, -1, 6]] mod 11").unwrap();
 
         let _ = mat_1.set_column(1, &mat_2, 0);
@@ -605,11 +595,7 @@
     /// Ensures that setting columns works fine for large entries
     #[test]
     fn column_large_entries() {
-<<<<<<< HEAD
         let mut mat_1 = MatZq::from_str(&format!(
-=======
-        let mut m1 = MatZq::from_str(&format!(
->>>>>>> c5c85ea0
             "[[{}, 1, 3, 4],[{}, 4, {}, 5],[7, 6, 8, 9]] mod {}",
             i64::MIN,
             i64::MAX,
@@ -617,11 +603,7 @@
             u64::MAX
         ))
         .unwrap();
-<<<<<<< HEAD
         let mat_2 = MatZq::from_str(&format!(
-=======
-        let m2 = MatZq::from_str(&format!(
->>>>>>> c5c85ea0
             "[[1, {}],[{}, 0],[7, -1]] mod {}",
             i64::MIN,
             i64::MAX,
@@ -644,11 +626,7 @@
     /// Ensures that setting the column to itself does not change anything
     #[test]
     fn column_swap_same_entry() {
-<<<<<<< HEAD
         let mut mat_1 = MatZq::from_str(&format!(
-=======
-        let mut m1 = MatZq::from_str(&format!(
->>>>>>> c5c85ea0
             "[[{}, 1, 3, 4],[{}, 4, {}, 5],[7, 6, 8, 9]] mod {}",
             i64::MIN,
             i64::MAX,
@@ -698,13 +676,8 @@
     /// Ensures that setting rows works fine for small entries
     #[test]
     fn row_small_entries() {
-<<<<<<< HEAD
         let mut mat_1 = MatZq::from_str("[[1, 2, 3],[4, 5, 6]] mod 11").unwrap();
         let mat_2 = MatZq::from_str("[[0, -1, 2]] mod 11").unwrap();
-=======
-        let mut m1 = MatZq::from_str("[[1, 2, 3],[4, 5, 6]] mod 11").unwrap();
-        let m2 = MatZq::from_str("[[0, -1, 2]] mod 11").unwrap();
->>>>>>> c5c85ea0
         let cmp = MatZq::from_str("[[1, 2, 3],[0, -1, 2]] mod 11").unwrap();
 
         let _ = mat_1.set_row(1, &mat_2, 0);
@@ -715,11 +688,7 @@
     /// Ensures that setting rows works fine for large entries
     #[test]
     fn row_large_entries() {
-<<<<<<< HEAD
         let mut mat_1 = MatZq::from_str(&format!(
-=======
-        let mut m1 = MatZq::from_str(&format!(
->>>>>>> c5c85ea0
             "[[{}, 1, 3, 4],[{}, 4, {}, 5],[7, 6, 8, 9]] mod {}",
             i64::MIN,
             i64::MAX,
@@ -727,11 +696,7 @@
             u64::MAX
         ))
         .unwrap();
-<<<<<<< HEAD
         let mat_2 = MatZq::from_str(&format!(
-=======
-        let m2 = MatZq::from_str(&format!(
->>>>>>> c5c85ea0
             "[[0, 0, 0, 0],[{}, 0, {}, 0]] mod {}",
             i64::MIN,
             i64::MAX,
@@ -756,11 +721,7 @@
     /// Ensures that setting the rows to itself does not change anything
     #[test]
     fn row_swap_same_entry() {
-<<<<<<< HEAD
         let mut mat_1 = MatZq::from_str(&format!(
-=======
-        let mut m1 = MatZq::from_str(&format!(
->>>>>>> c5c85ea0
             "[[{}, 1, 3, 4],[{}, 4, {}, 5],[7, 6, 8, 9]] mod {}",
             i64::MIN,
             i64::MAX,
@@ -967,13 +928,8 @@
     #[test]
     fn rows_small_entries() {
         let mut matrix = MatZq::from_str("[[1, 2],[3, 4]] mod 12").unwrap();
-<<<<<<< HEAD
         let cmp_vec_0 = MatZq::from_str("[[3, 4]] mod 12").unwrap();
         let cmp_vec_1 = MatZq::from_str("[[1, 2]] mod 12").unwrap();
-=======
-        let cmp_vec_0 = MatZq::from_str("[[3,4]] mod 12").unwrap();
-        let cmp_vec_1 = MatZq::from_str("[[1,2]] mod 12").unwrap();
->>>>>>> c5c85ea0
 
         let _ = matrix.swap_rows(1, 0);
 
