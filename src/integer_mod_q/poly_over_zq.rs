//! [`PolyOverZq`] is a type of polynomial with arbitrarily many coefficients of type
//! [`Zq`](crate::integer_mod_q::Zq).
//! This implementation uses the [FLINT](https://flintlib.org/) library.

use super::modulus::Modulus;
use flint_sys::fmpz_mod_poly::fmpz_mod_poly_struct;

mod cmp;
mod from;
<<<<<<< HEAD
mod get;
=======
mod ownership;
>>>>>>> 5c3d9ed1
mod properties;
mod to_string;

#[allow(dead_code)]
#[derive(Debug)]
/// [`PolyOverZq`] is a type of polynomial with arbitrarily many coefficients of type
/// [`Zq`](crate::integer_mod_q::Zq).
///
// Attributes:
// - `poly`: holds the content of the polynomial
// - `modulus`: holds the value of the modulus
//
/// # Example
/// ```rust
/// use math::integer_mod_q::PolyOverZq;
/// use std::str::FromStr;
///
/// let poly = PolyOverZq::from_str("4  0 1 -2 3 mod 42").unwrap();
/// ```
pub struct PolyOverZq {
    pub(crate) poly: fmpz_mod_poly_struct,
    pub(crate) modulus: Modulus,
}<|MERGE_RESOLUTION|>--- conflicted
+++ resolved
@@ -7,11 +7,8 @@
 
 mod cmp;
 mod from;
-<<<<<<< HEAD
 mod get;
-=======
 mod ownership;
->>>>>>> 5c3d9ed1
 mod properties;
 mod to_string;
 
