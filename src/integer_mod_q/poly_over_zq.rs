// Copyright © 2023 Marvin Beckmann
//
// This file is part of qFALL-math.
//
// qFALL-math is free software: you can redistribute it and/or modify it under
// the terms of the Mozilla Public License Version 2.0 as published by the
// Mozilla Foundation. See <https://mozilla.org/en-US/MPL/2.0/>.

//! [`PolyOverZq`] is a type of polynomial with arbitrarily many coefficients of type
//! [`Zq`](crate::integer_mod_q::Zq).
//! This implementation uses the [FLINT](https://flintlib.org/) library.

use super::modulus::Modulus;
use flint_sys::fmpz_mod_poly::fmpz_mod_poly_struct;

mod cmp;
mod evaluate;
mod from;
mod get;
mod ownership;
mod properties;
<<<<<<< HEAD
mod serialize;
=======
mod set;
>>>>>>> 90111492
mod to_string;

/// [`PolyOverZq`] is a type of polynomial with arbitrarily many coefficients of type
/// [`Zq`](crate::integer_mod_q::Zq).
///
// Attributes:
// - `poly`: holds the content of the polynomial
// - `modulus`: holds the value of the modulus
//
/// # Example
/// ```
/// use math::integer_mod_q::PolyOverZq;
/// use std::str::FromStr;
///
/// let poly = PolyOverZq::from_str("4  0 1 -2 3 mod 42").unwrap();
/// ```
#[derive(Debug)]
pub struct PolyOverZq {
    pub(crate) poly: fmpz_mod_poly_struct,
    pub(crate) modulus: Modulus,
}<|MERGE_RESOLUTION|>--- conflicted
+++ resolved
@@ -19,11 +19,8 @@
 mod get;
 mod ownership;
 mod properties;
-<<<<<<< HEAD
 mod serialize;
-=======
 mod set;
->>>>>>> 90111492
 mod to_string;
 
 /// [`PolyOverZq`] is a type of polynomial with arbitrarily many coefficients of type
