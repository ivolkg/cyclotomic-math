--- conflicted
+++ resolved
@@ -1,12 +1,7 @@
 pub mod mat_z;
-<<<<<<< HEAD
 pub mod poly_z;
 pub mod z;
 
 pub use poly_z::PolyZ;
-=======
-pub mod z;
-
 pub use mat_z::MatZ;
-pub use z::Z;
->>>>>>> f17075c9
+pub use z::Z;