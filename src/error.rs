//! This module contains this crate's error enum. This enum can hold all sorts
//! of errors occurring in this crate s.t. error propagation is simple for
//! developers of this crate and all sorts of thrown errors and error types can
//! be easily found and accessed by developers using this crate. Furthermore,
//! the actual errors are wrapped s.t. all information about the error can be
//! unwrapped again.

use std::{ffi::NulError, num::ParseIntError};

use thiserror::Error;

/// [`MathError`] defines this crate's error enum, which can hold all sorts of
/// errors occurring in this crate.
///
/// Possible entries:
/// - `InvalidStringToIntInput` is thrown if an invalid string is given to
/// construct an integer.
/// - `InvalidStringToModulusInput` is thrown if an invalid string is given to
/// construct a modulus.
/// - `InvalidStringToZInput` is thrown if an invalid string is given to
/// construct a [`Z`](crate::integer::Z)
/// - `InvalidStringToCStringInput` is thrown if an invalid string is given to
/// construct a [`CString`](std::ffi::CString)
/// - `InvalidStringToPolyInput` is thrown if an invalid string is given to
/// construct a polynomial
/// - `InvalidStringToPolyMissingWhiteSpace` is thrown if an invalid string
<<<<<<< HEAD
/// is given to construct a polynomial which did not contain two whitespace
/// - `InvalidStringToQInput` is thrown if an invalid string is given to
/// construct a [`Q`](crate::rational::Q)
/// - `DivisionByZeroError` is thrown if it is tried to perform a division by `0`
=======
/// is given to construct a polynomial which did not contain two whitespaces
/// - `OutOfBounds` is thrown if a provided index is not in a desired range
>>>>>>> 77715bb8
///
/// # Example
/// ```
/// use math::error::MathError;
///
/// fn parse_string_to_int() -> Result<(), MathError> {
///     let text = "abc".to_owned();
///     let i: i32 = text.parse::<i32>()?;
///     return Ok(());
/// }
/// ```
#[derive(Error, Debug)]
pub enum MathError {
    /// parse string to int error
    #[error("invalid string input to parse to int {0}")]
    InvalidStringToIntInput(#[from] ParseIntError),
    /// parse string to [`Z`](crate::integer::Z) error
    #[error("invalid string input to parse to Z {0}")]
    InvalidStringToZInput(String),
    /// parse string to [`CString`](std::ffi::CString) error
    #[error("invalid string input to parse to CString {0}")]
    InvalidStringToCStringInput(#[from] NulError),
    /// parse string to modulus error
    #[error(
        "invalid string input to parse to a modulus {0}. \
        The format must be '[0-9]+' and not all zeros."
    )]
    /// parse integer to modulus error
    InvalidStringToModulusInput(String),
    #[error(
        "invalid integer input to parse to a modulus {0}. \
        The value must be larger than 0."
    )]
    InvalidIntToModulus(String),
    /// parse string to poly error
    #[error(
        "invalid string input to parse to polynomial {0}\nThe format must 
        be '[#number of coefficients]  [0th coefficient] [1st coefficient] ...'. 
        Note that the after the number of coefficients, there are two 
        whitespace."
    )]
    InvalidStringToPolyInput(String),
    /// parse string to poly error with missing whitespace
    #[error(
        "invalid string input to parse to polynomial {0}\n \
        The string did not contain two whitespace at the start. Please note, 
        that there have to two whitespace between number of coefficients 
        and the first coefficient"
    )]
    InvalidStringToPolyMissingWhitespace(String),
<<<<<<< HEAD
    /// parse string to [`Q`](crate::rational::Q) error
    #[error("invalid string input to parse to Q {0}")]
    InvalidStringToQInput(String),
    /// division by zero error
    #[error("the division by zero is not possible {0}")]
    DivisionByZeroError(String),
=======
    /// if a provided index is out of bounds
    #[error(
        "invalid index submitted. The index is out of bounds
    The index has to {0}, and the provided value is {1}"
    )]
    OutOfBounds(String, String),
>>>>>>> 77715bb8
}<|MERGE_RESOLUTION|>--- conflicted
+++ resolved
@@ -24,15 +24,11 @@
 /// - `InvalidStringToPolyInput` is thrown if an invalid string is given to
 /// construct a polynomial
 /// - `InvalidStringToPolyMissingWhiteSpace` is thrown if an invalid string
-<<<<<<< HEAD
-/// is given to construct a polynomial which did not contain two whitespace
+/// is given to construct a polynomial which did not contain two whitespaces
+/// - `OutOfBounds` is thrown if a provided index is not in a desired range
 /// - `InvalidStringToQInput` is thrown if an invalid string is given to
 /// construct a [`Q`](crate::rational::Q)
 /// - `DivisionByZeroError` is thrown if it is tried to perform a division by `0`
-=======
-/// is given to construct a polynomial which did not contain two whitespaces
-/// - `OutOfBounds` is thrown if a provided index is not in a desired range
->>>>>>> 77715bb8
 ///
 /// # Example
 /// ```
@@ -83,19 +79,16 @@
         and the first coefficient"
     )]
     InvalidStringToPolyMissingWhitespace(String),
-<<<<<<< HEAD
+    /// if a provided index is out of bounds
+    #[error(
+        "invalid index submitted. The index is out of bounds
+    The index has to {0}, and the provided value is {1}"
+    )]
+    OutOfBounds(String, String),
     /// parse string to [`Q`](crate::rational::Q) error
     #[error("invalid string input to parse to Q {0}")]
     InvalidStringToQInput(String),
     /// division by zero error
     #[error("the division by zero is not possible {0}")]
     DivisionByZeroError(String),
-=======
-    /// if a provided index is out of bounds
-    #[error(
-        "invalid index submitted. The index is out of bounds
-    The index has to {0}, and the provided value is {1}"
-    )]
-    OutOfBounds(String, String),
->>>>>>> 77715bb8
 }